--- conflicted
+++ resolved
@@ -1364,7 +1364,6 @@
         self.assertEqual(qf.page.has_prev, True)
         self.assertEqual(len(qf.page.items), 10)
 
-<<<<<<< HEAD
     def test_page_with_max_items(self):
         class CarQueryFilter(QueryFilter):
             page = PageFilter(alias='p', per_page_values=[24, 48, 96], max_items=1000)
@@ -1386,11 +1385,11 @@
                 "size": 0
             }
         )
-=======
+
     def test_page_with_grouping(self):
         class CarQueryFilter(QueryFilter):
             page = GroupedPageFilter(
-                group_by=self.index.car.vendor, 
+                self.index.car.vendor, 
                 group_kwargs={'size': 2}, per_page_values=[4]
             )
 
@@ -1841,7 +1840,6 @@
         self.assertEqual(qf.page.has_next, True)
         self.assertEqual(qf.page.has_prev, False)
         self.assertEqual(len(qf.page.items), 4)
->>>>>>> 9073d0cc
 
     def test_query_filter_inheritance(self):
         class SuperBaseItemQueryFilter(QueryFilter):
